--- conflicted
+++ resolved
@@ -15,11 +15,7 @@
 from .embedder import CodeEmbedder
 from ..storage.base import VectorStore
 from ..utils.generate_summary import generate_code_summary
-<<<<<<< HEAD
 from ..config import DEFAULT_EXCLUDE_DIRS, DEFAULT_EXCLUDE_EXTENSIONS, DEFAULT_BATCH_SIZE, DEFAULT_MODEL, API_KEY, setup_logging
-=======
-from ..config import DEFAULT_EXCLUDE_DIRS, DEFAULT_EXCLUDE_EXTENSIONS, DEFAULT_BATCH_SIZE
->>>>>>> f3c9a432
 
 class Repository:
     """
@@ -49,14 +45,11 @@
                  use_code_summaries: bool = False,
                  use_hyde: bool = False,
                  use_reranking: bool = False,
-<<<<<<< HEAD
                  log_level: int = logging.INFO,
                  log_file: Optional[str] = None,
                  model: str = DEFAULT_MODEL,
                  api_key: str = API_KEY):
-=======
                  verbose: bool = False):
->>>>>>> f3c9a432
         """
         Initialize the repository handler.
         
@@ -77,13 +70,9 @@
         self.use_code_summaries = use_code_summaries
         self.use_hyde = use_hyde
         self.use_reranking = use_reranking
-<<<<<<< HEAD
         self.model = model
         self.api_key = api_key
-=======
-        self.verbose = verbose
->>>>>>> f3c9a432
-        
+        self.verbose = verbose      
         # Use default exclude lists if not provided
         self.parser = CodeParser(
             repo_path=repo_path,
@@ -142,12 +131,7 @@
                     # Generate summary if enabled
                     if self.use_code_summaries:
                         try:
-<<<<<<< HEAD
                             summary = generate_code_summary(chunk_text, self.model, self.api_key)
-=======
-                            self._log(f"Generating summary for chunk in {file_path}")
-                            summary = generate_code_summary(chunk_text)
->>>>>>> f3c9a432
                             chunks.append(summary)
                             # Store both summary and original code in metadata
                             chunk_metadata['summary'] = summary
